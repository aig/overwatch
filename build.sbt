--- conflicted
+++ resolved
@@ -2,11 +2,7 @@
 
 organization := "com.databricks.labs"
 
-<<<<<<< HEAD
-version := "0.6.0.5_rc_v0"
-=======
-version := "0.6.0.5"
->>>>>>> adbef809
+version := "0.6.0.5_dev0"
 
 scalaVersion := "2.12.12"
 scalacOptions ++= Seq("-Xmax-classfile-name", "78")
